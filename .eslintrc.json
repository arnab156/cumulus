{
  "root": true,
  "plugins": [
<<<<<<< HEAD
    "ava",
    "jsdoc"
  ],
  "extends": [
    "airbnb",
    "plugin:ava/recommended"
=======
    "jsdoc",
    "node"
  ],
  "extends": [
    "airbnb-base",
    "plugin:node/recommended"
>>>>>>> c26fe57e
  ],
  "parser": "babel-eslint",
  "env": {
    "jasmine": true,
    "mocha": true,
    "node": true
  },
  "rules": {
    "implicit-arrow-linebreak": "off",
    "indent": [ "error", 2 ],
    "require-jsdoc": "off",
    "valid-jsdoc": [ "error", {
      "prefer": {
        "arg": "param",
        "return": "returns"
      },
      "preferType": {
        "Boolean": "boolean",
        "Number": "number",
        "String": "string",
        "object": "Object",
        "array": "Array",
        "date": "Date",
        "regexp": "RegExp",
        "Regexp": "RegExp",
        "promise": "Promise"
      },
      "requireReturn": true
    }],
    "jsdoc/check-param-names": "error",
    "jsdoc/check-tag-names": "error",
    "jsdoc/check-types": "off",
    "jsdoc/newline-after-description": "error",
    "jsdoc/require-description-complete-sentence": "off",
    "jsdoc/require-example": "off",
    "jsdoc/require-hyphen-before-param-description": "error",
    "jsdoc/require-param": "error",
    "jsdoc/require-param-description": "error",
    "jsdoc/require-param-name": "error",
    "jsdoc/require-param-type": "error",
    "jsdoc/require-returns-description": "error",
    "jsdoc/require-returns-type": "error",
    "generator-star-spacing": "off",
    "import/no-extraneous-dependencies": "off",
    "import/newline-after-import": "off",
    "class-methods-use-this": "off",
    "no-warning-comments": "off",
    "no-unused-vars": [
      "error",
      { "argsIgnorePattern": "^_" }
    ],
    "no-useless-escape": "off",
    "no-console": "warn",
    "spaced-comment": "off",
    "require-yield": "off",
    "prefer-template": "warn",
    "no-underscore-dangle": "off",
    "comma-dangle": [
      "warn",
      "never"
    ],
    "strict": "off",
    "guard-for-in": "off",
    "object-shorthand": "off",
    "space-before-function-paren": [
      "error",
      {
        "anonymous": "always",
        "named": "never",
        "asyncArrow": "always"
      }
    ],
    "brace-style": [
      2,
      "stroustrup"
    ],
    "max-len": [
      2,
      {
        "code": 100,
        "tabWidth": 2,
        "ignoreComments": true,
        "ignoreUrls": true,
        "ignoreTemplateLiterals": true,
        "ignoreRegExpLiterals": true
      }
    ],
    "arrow-parens": ["error", "always"],
    "prefer-destructuring": "off",
    "function-paren-newline": ["error", "consistent"],

    "ava/no-ignored-test-files": "off",
    "ava/no-skip-test": "warn"
  }
}<|MERGE_RESOLUTION|>--- conflicted
+++ resolved
@@ -1,21 +1,14 @@
 {
   "root": true,
   "plugins": [
-<<<<<<< HEAD
     "ava",
-    "jsdoc"
-  ],
-  "extends": [
-    "airbnb",
-    "plugin:ava/recommended"
-=======
     "jsdoc",
     "node"
   ],
   "extends": [
     "airbnb-base",
+    "plugin:ava/recommended",
     "plugin:node/recommended"
->>>>>>> c26fe57e
   ],
   "parser": "babel-eslint",
   "env": {
