{
  "name": "cumulus-integration-tests",
  "version": "1.0.0",
  "description": "Cumulus Integration Test Deployment",
  "main": "index.js",
  "engines": {
    "node": ">=8.10.0"
  },
  "scripts": {
    "test": "jasmine",
    "deploy": "./node_modules/.bin/kes cf deploy --kes-folder app --region us-east-1 --deployment $DEPLOYMENT --template node_modules/@cumulus/deployment/app --profile $AWS_PROFILE",
    "deploy-iam": "./node_modules/.bin/kes cf deploy --kes-folder iam --region us-east-1 --deployment $DEPLOYMENT --template node_modules/@cumulus/deployment/iam  --profile $AWS_PROFILE"
  },
  "engines": {
    "node": ">=8.10.0"
  },
  "author": "Cumulus Authors",
  "license": "Apache-2.0",
  "babel": {
    "presets": [
      [
        "env",
        {
          "targets": {
            "node": "6.10"
          }
        }
      ]
    ]
  },
  "dependencies": {
    "@cumulus/api": "^1.9.0",
    "@cumulus/common": "^1.9.0",
    "@cumulus/deployment": "^1.9.0",
    "@cumulus/discover-granules": "^1.9.0",
    "@cumulus/discover-pdrs": "^1.9.0",
    "@cumulus/hello-world": "^1.9.0",
    "@cumulus/integration-tests": "^1.9.0",
    "@cumulus/move-granules": "^1.9.0",
    "@cumulus/parse-pdr": "^1.9.0",
    "@cumulus/pdr-status-check": "^1.9.0",
    "@cumulus/post-to-cmr": "^1.9.0",
    "@cumulus/queue-granules": "^1.9.0",
    "@cumulus/queue-pdrs": "^1.9.0",
    "@cumulus/sf-sns-report": "^1.9.0",
    "@cumulus/sync-granule": "^1.9.0",
    "@cumulus/test-data": "^1.9.0",
    "@cumulus/test-processing": "^1.9.0",
    "aws-sdk": "^2.227.1",
    "child-process-promise": "^2.2.1",
    "sleep-promise": "^8.0.1"
  },
  "devDependencies": {
    "eslint": "^4.19.1",
    "eslint-plugin-jsdoc": "^3.7.1",
<<<<<<< HEAD
    "fs-extra": "7.0.0",
    "got": "^7.1.0",
=======
    "fs-extra": "^7.0.0",
    "got": "^8.3.0",
>>>>>>> dc5d26d0
    "jasmine": "^3.1.0",
    "jasmine-console-reporter": "^2.0.1",
    "js-yaml": "^3.12.0",
    "kes": "^2.2.2",
    "lodash": "^4.17.10",
    "lodash.clonedeep": "^4.5.0",
    "moment": "^2.22.2",
    "node-forge": "^0.7.5",
    "url-join": "^1.1.0",
    "uuid": "^3.2.1"
  }
}<|MERGE_RESOLUTION|>--- conflicted
+++ resolved
@@ -51,21 +51,16 @@
     "sleep-promise": "^8.0.1"
   },
   "devDependencies": {
+    "eslint-plugin-jsdoc": "^3.7.1",
     "eslint": "^4.19.1",
-    "eslint-plugin-jsdoc": "^3.7.1",
-<<<<<<< HEAD
     "fs-extra": "7.0.0",
-    "got": "^7.1.0",
-=======
-    "fs-extra": "^7.0.0",
     "got": "^8.3.0",
->>>>>>> dc5d26d0
+    "jasmine-console-reporter": "^2.0.1",
     "jasmine": "^3.1.0",
-    "jasmine-console-reporter": "^2.0.1",
     "js-yaml": "^3.12.0",
     "kes": "^2.2.2",
+    "lodash.clonedeep": "^4.5.0",
     "lodash": "^4.17.10",
-    "lodash.clonedeep": "^4.5.0",
     "moment": "^2.22.2",
     "node-forge": "^0.7.5",
     "url-join": "^1.1.0",
