--- conflicted
+++ resolved
@@ -8,14 +8,12 @@
 
 const { loadConfig } = require('../helpers/testUtils');
 
-const s3 = new S3();
 const config = loadConfig();
 const lambdaStep = new LambdaStep();
 
 const taskName = 'ParsePdr';
 
 const expectedParsePdrOutput = JSON.parse(fs.readFileSync('./spec/parsePdr/ParsePdr.output.json'));
-const pdrFilename = 'MOD09GQ_1granule_v3.PDR';
 
 jasmine.DEFAULT_TIMEOUT_INTERVAL = 550000;
 
@@ -36,19 +34,6 @@
       'PdrStatusCheck'
     );
   });
-
-<<<<<<< HEAD
-  afterAll(() => Promise.all([
-    s3.deleteObject({
-      Bucket: config.bucket,
-      Key: `${config.stackName}/pdrs/${pdrFilename}`
-    }).promise()
-  ]));
-=======
-  afterAll(async () => {
-    await collectionConfigStore.delete('MOD09GQ');
-  });
->>>>>>> f470c35a
 
   it('executes successfully', () => {
     expect(workflowExecution.status).toEqual('SUCCEEDED');
