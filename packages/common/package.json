{
  "name": "@cumulus/common",
  "version": "1.4.1",
  "description": "Common utilities used across tasks",
  "keywords": [
    "GIBS",
    "CUMULUS",
    "NASA"
  ],
  "publishConfig": {
    "access": "public"
  },
  "homepage": "https://github.com/cumulus-nasa/cumulus/tree/master/packages/common",
  "repository": {
    "type": "git",
    "url": "https://github.com/cumulus-nasa/cumulus"
  },
  "scripts": {
<<<<<<< HEAD
    "build": "tsc",
    "prepublish": "tsc",
    "clean": "rm -f *.d.ts log.js",
=======
    "build": "true",
>>>>>>> 86c85fd9
    "lint": "eslint .",
    "mocha": "mocha-webpack test/**/*.js",
    "mocha-coverage": "nyc mocha-webpack test/**/*.js",
    "mocha-junit": "npm run mocha -- --reporter mocha-junit-reporter --reporter-options mochaFile=test-results.xml",
    "test": "npm run mocha && ava",
    "test-coverage": "npm run mocha && nyc ava",
    "test-ci": "npm run lint && npm run mocha-junit"
  },
  "ava": {
    "files": "tests",
    "babel": "inherit",
    "require": [
      "babel-polyfill",
      "babel-register"
    ]
  },
  "nyc": {
    "exclude": [
      "tests",
      "test"
    ]
  },
  "babel": {
    "presets": [
      [
        "env",
        {
          "targets": {
            "node": "6.10"
          }
        }
      ]
    ]
  },
  "author": "Cumulus Authors",
  "license": "Apache-2.0",
  "dependencies": {
<<<<<<< HEAD
    "@types/node": "^9.6.1",
    "@cumulus/test-data": "^1.3.0",
=======
    "@cumulus/test-data": "^1.4.0",
>>>>>>> 86c85fd9
    "ajv": "^5.0.4-beta.3",
    "ajv-cli": "^1.1.1",
    "async": "^2.0.0",
    "aws-sdk": "^2.4.11",
    "babel-core": "^6.26.0",
    "babel-eslint": "^8.2.2",
    "babel-polyfill": "^6.13.0",
    "babel-preset-env": "^1.6.1",
    "cwait": "^1.0.0",
    "eslint": "^4.18.2",
    "eslint-config-airbnb": "^10.0.0",
    "eslint-plugin-import": "^1.13.0",
    "eslint-plugin-jsx-a11y": "^2.1.0",
    "eslint-plugin-react": "^6.0.0",
    "expect.js": "^0.3.1",
    "exports-loader": "^0.6.3",
    "follow-redirects": "^1.2.4",
    "fs-extra": "^5.0.0",
    "glob": "^7.1.1",
    "js-yaml": "^3.8.3",
    "lodash": "^4.13.1",
    "mocha": "^5.0.4",
    "mocha-junit-reporter": "^1.11.1",
    "mocha-webpack": "^0.7.0",
    "prepend-loader": "0.0.2",
    "promise-retry": "^1.1.1",
    "pump": "^1.0.2",
    "source-map-support": "^0.4.2",
    "transform-loader": "^0.2.3",
    "uuid": "^3.1.0",
    "webpack": "^1.13.3",
    "webpack-node-externals": "^1.5.4"
  },
  "devDependencies": {
    "ava": "^0.25.0",
    "tslint": "^5.9.1",
    "tslint-config-airbnb": "^5.8.0",
    "typescript": "^2.8.1",
    "nyc": "^11.6.0"
  }
}<|MERGE_RESOLUTION|>--- conflicted
+++ resolved
@@ -16,13 +16,9 @@
     "url": "https://github.com/cumulus-nasa/cumulus"
   },
   "scripts": {
-<<<<<<< HEAD
     "build": "tsc",
     "prepublish": "tsc",
     "clean": "rm -f *.d.ts log.js",
-=======
-    "build": "true",
->>>>>>> 86c85fd9
     "lint": "eslint .",
     "mocha": "mocha-webpack test/**/*.js",
     "mocha-coverage": "nyc mocha-webpack test/**/*.js",
@@ -60,12 +56,8 @@
   "author": "Cumulus Authors",
   "license": "Apache-2.0",
   "dependencies": {
-<<<<<<< HEAD
     "@types/node": "^9.6.1",
-    "@cumulus/test-data": "^1.3.0",
-=======
     "@cumulus/test-data": "^1.4.0",
->>>>>>> 86c85fd9
     "ajv": "^5.0.4-beta.3",
     "ajv-cli": "^1.1.1",
     "async": "^2.0.0",
