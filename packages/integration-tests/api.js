--- conflicted
+++ resolved
@@ -182,7 +182,6 @@
 }
 
 /**
-<<<<<<< HEAD
  * Fetch logs from the API
  *
  * @param {Object} params - params
@@ -222,7 +221,14 @@
       path: `logs/${executionName}`,
       pathParameters: {
         executionName: executionName
-=======
+      }
+    }
+  });
+
+  return JSON.parse(payload.body);
+}
+
+/**
  * get execution status from the Cumulus API
  *
  * @param {Object} params - params
@@ -240,7 +246,6 @@
       path: `executions/status/${arn}`,
       pathParameters: {
         arn: arn
->>>>>>> 841d8c36
       }
     }
   });
@@ -255,10 +260,7 @@
   removeFromCMR,
   applyWorkflow,
   getExecution,
-<<<<<<< HEAD
   getLogs,
-  getExecutionLogs
-=======
+  getExecutionLogs,
   getExecutionStatus
->>>>>>> 841d8c36
 };