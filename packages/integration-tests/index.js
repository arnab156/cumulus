/* eslint no-param-reassign: "off" */

'use strict';

const Handlebars = require('handlebars');
const uuidv4 = require('uuid/v4');
const fs = require('fs-extra');
const pLimit = require('p-limit');
const {
  aws: { s3, sfn },
  stepFunctions: {
    describeExecution
  }
} = require('@cumulus/common');
const {
  models: { Provider, Collection, Rule }
} = require('@cumulus/api');

const sfnStep = require('./sfnStep');
const api = require('./api');
const cmr = require('./cmr.js');
<<<<<<< HEAD
const lambda = require('./lambda');
=======
const granule = require('./granule.js');
>>>>>>> 96d1af8d

/**
 * Wait for the defined number of milliseconds
 *
 * @param {integer} waitPeriod - number of milliseconds to wait
 * @returns {Promise.<undefined>} - promise resolves after a given time period
 */
function sleep(waitPeriod) {
  return new Promise((resolve) => setTimeout(resolve, waitPeriod));
}

/**
 * Get the template JSON from S3 for the workflow
 *
 * @param {string} stackName - Cloud formation stack name
 * @param {string} bucketName - S3 internal bucket name
 * @param {string} workflowName - workflow name
 * @returns {Promise.<Object>} template as a JSON object
 */
function getWorkflowTemplate(stackName, bucketName, workflowName) {
  const key = `${stackName}/workflows/${workflowName}.json`;
  return s3().getObject({ Bucket: bucketName, Key: key }).promise()
    .then((templateJson) => JSON.parse(templateJson.Body.toString()));
}

/**
 * Get the workflow ARN for the given workflow from the
 * template stored on S3
 *
 * @param {string} stackName - Cloud formation stack name
 * @param {string} bucketName - S3 internal bucket name
 * @param {string} workflowName - workflow name
 * @returns {Promise.<string>} - workflow arn
 */
function getWorkflowArn(stackName, bucketName, workflowName) {
  return getWorkflowTemplate(stackName, bucketName, workflowName)
    .then((template) => template.cumulus_meta.state_machine);
}

/**
 * Get the status of a given execution
 *
 * If the execution does not exist, this will return 'RUNNING'.  This seems
 * surprising in the "don't surprise users of your code" sort of way.  If it
 * does not exist then the calling code should probably know that.  Something
 * to be refactored another day.
 *
 * @param {string} executionArn - ARN of the execution
 * @param {Object} [retryOptions] - see the options described [here](https://github.com/tim-kos/node-retry#retrytimeoutsoptions)
 * @returns {Promise<string>} status
 */
async function getExecutionStatus(executionArn, retryOptions) {
  try {
    const execution = await describeExecution(executionArn, retryOptions);
    return execution.status;
  }
  catch (err) {
    // If the execution does not exist, we return that it's "RUNNING".  I'm
    //   not sure this is the behavior that we want.
    if (err.code === 'ExecutionDoesNotExist') return 'RUNNING';

    throw err;
  }
}

/**
 * Wait for a given execution to complete, then return the status
 *
 * @param {string} executionArn - ARN of the execution
 * @param {number} [timeout=600] - the time, in seconds, to wait for the
 *   execution to reach a non-RUNNING state
 * @returns {string} status
 */
async function waitForCompletedExecution(executionArn, timeout = 600) {
  let executionStatus;

  const stopTime = Date.now() + (timeout * 1000);

  /* eslint-disable no-await-in-loop */
  do {
    executionStatus = await getExecutionStatus(executionArn);
    if (executionStatus === 'RUNNING') await sleep(5000);
  } while (executionStatus === 'RUNNING' && Date.now() < stopTime);
  /* eslint-enable no-await-in-loop */

  if (executionStatus === 'RUNNING') {
    console.log(`waitForCompletedExecution('${executionArn}') timed out after ${timeout} seconds`);
  }

  return executionStatus;
}

/**
 * Kick off a workflow execution
 *
 * @param {string} workflowArn - ARN for the workflow
 * @param {string} workflowMsg - workflow message
 * @returns {Promise.<Object>} execution details: {executionArn, startDate}
 */
async function startWorkflowExecution(workflowArn, workflowMsg) {
  // Give this execution a unique name
  workflowMsg.cumulus_meta.execution_name = uuidv4();
  workflowMsg.cumulus_meta.workflow_start_time = Date.now();
  workflowMsg.cumulus_meta.state_machine = workflowArn;

  const workflowParams = {
    stateMachineArn: workflowArn,
    input: JSON.stringify(workflowMsg),
    name: workflowMsg.cumulus_meta.execution_name
  };

  return sfn().startExecution(workflowParams).promise();
}

/**
 * Start the workflow and return the execution Arn. Does not wait
 * for workflow completion.
 *
 * @param {string} stackName - Cloud formation stack name
 * @param {string} bucketName - S3 internal bucket name
 * @param {string} workflowName - workflow name
 * @param {string} workflowMsg - workflow message
 * @returns {string} - executionArn
 */
async function startWorkflow(stackName, bucketName, workflowName, workflowMsg) {
  const workflowArn = await getWorkflowArn(stackName, bucketName, workflowName);
  const { executionArn } = await startWorkflowExecution(workflowArn, workflowMsg);

  console.log(`\nStarting workflow: ${workflowName}. Execution ARN ${executionArn}`);

  return executionArn;
}

/**
 * Execute the given workflow.
 * Wait for workflow to complete to get the status
 * Return the execution arn and the workflow status.
 *
 * @param {string} stackName - Cloud formation stack name
 * @param {string} bucketName - S3 internal bucket name
 * @param {string} workflowName - workflow name
 * @param {string} workflowMsg - workflow message
 * @param {number} [timeout=600] - number of seconds to wait for execution to complete
 * @returns {Object} - {executionArn: <arn>, status: <status>}
 */
async function executeWorkflow(stackName, bucketName, workflowName, workflowMsg, timeout = 600) {
  const executionArn = await startWorkflow(stackName, bucketName, workflowName, workflowMsg);

  // Wait for the execution to complete to get the status
  const status = await waitForCompletedExecution(executionArn, timeout);

  return { status, executionArn };
}

/**
 * Test the given workflow and report whether the workflow failed or succeeded
 *
 * @param {string} stackName - Cloud formation stack name
 * @param {string} bucketName - S3 internal bucket name
 * @param {string} workflowName - workflow name
 * @param {string} inputFile - path to input JSON file
 * @returns {*} undefined
 */
async function testWorkflow(stackName, bucketName, workflowName, inputFile) {
  try {
    const rawInput = await fs.readFile(inputFile, 'utf8');
    const parsedInput = JSON.parse(rawInput);
    const workflowStatus = await executeWorkflow(stackName, bucketName, workflowName, parsedInput);

    if (workflowStatus.status === 'SUCCEEDED') {
      console.log(`Workflow ${workflowName} execution succeeded.`);
    }
    else {
      console.log(`Workflow ${workflowName} execution failed with state: ${workflowStatus.status}`);
    }
  }
  catch (err) {
    console.log(`Error executing workflow ${workflowName}. Error: ${err}`);
  }
}

/**
 * set process environment necessary for database transactions
 *
 * @param {string} stackName - Cloud formation stack name
 * @param {string} bucketName - S3 internal bucket name
 * @returns {*} undefined
 */
function setProcessEnvironment(stackName, bucketName) {
  process.env.internal = bucketName;
  process.env.bucket = bucketName;
  process.env.stackName = stackName;
  process.env.kinesisConsumer = `${stackName}-kinesisConsumer`;
  process.env.CollectionsTable = `${stackName}-CollectionsTable`;
  process.env.ProvidersTable = `${stackName}-ProvidersTable`;
  process.env.RulesTable = `${stackName}-RulesTable`;
}

const concurrencyLimit = process.env.CONCURRENCY || 3;
const limit = pLimit(concurrencyLimit);

/**
 * Set environment variables and read in seed files from dataDirectory
 *
 * @param {string} stackName - Cloud formation stack name
 * @param {string} bucketName - S3 internal bucket name
 * @param {string} dataDirectory - the directory of collection json files
 * @returns {Array} List of objects to seed in the database
 */
async function setupSeedData(stackName, bucketName, dataDirectory) {
  setProcessEnvironment(stackName, bucketName);
  const filenames = await fs.readdir(dataDirectory);
  const seedItems = [];
  filenames.forEach((filename) => {
    if (filename.match(/.*\.json/)) {
      const item = JSON.parse(fs.readFileSync(`${dataDirectory}/${filename}`, 'utf8'));
      seedItems.push(item);
    }
  });
  return seedItems;
}

/**
 * add collections to database
 *
 * @param {string} stackName - Cloud formation stack name
 * @param {string} bucketName - S3 internal bucket name
 * @param {string} dataDirectory - the directory of collection json files
 * @returns {Promise.<integer>} number of collections added
 */
async function addCollections(stackName, bucketName, dataDirectory) {
  const collections = await setupSeedData(stackName, bucketName, dataDirectory);
  const promises = collections.map((collection) => limit(() => {
    const c = new Collection();
    console.log(`adding collection ${collection.name}___${collection.version}`);
    return c.delete({ name: collection.name, version: collection.version })
      .then(() => c.create(collection));
  }));
  return Promise.all(promises).then((cs) => cs.length);
}

/**
 * add providers to database.
 *
 * @param {string} stackName - Cloud formation stack name
 * @param {string} bucketName - S3 internal bucket name
 * @param {string} dataDirectory - the directory of provider json files
 * @param {string} s3Host - bucket name to be used as the provider host for
 * S3 providers. This will override the host from the seed data. Defaults to null,
 * meaning no override.
 * @returns {Promise.<integer>} number of providers added
 */
async function addProviders(stackName, bucketName, dataDirectory, s3Host = null) {
  const providers = await setupSeedData(stackName, bucketName, dataDirectory);

  const promises = providers.map((provider) => limit(() => {
    const p = new Provider();
    if (s3Host && provider.protocol === 's3') {
      provider.host = s3Host;
    }
    console.log(`adding provider ${provider.id}`);
    return p.delete({ id: provider.id }).then(() => p.create(provider));
  }));
  return Promise.all(promises).then((ps) => ps.length);
}

/**
 * add rules to database
 *
 * @param {string} config - Test config used to set environmenet variables and template rules data
 * @param {string} dataDirectory - the directory of rules json files
 * @returns {Promise.<integer>} number of rules added
 */
async function addRules(config, dataDirectory) {
  const { stackName, bucket } = config;
  const rules = await setupSeedData(stackName, bucket, dataDirectory);

  const promises = rules.map((rule) => limit(() => {
    const ruleTemplate = Handlebars.compile(JSON.stringify(rule));
    const templatedRule = JSON.parse(ruleTemplate(config));
    const r = new Rule();
    console.log(`adding rule ${templatedRule.name}`);
    return r.create(templatedRule);
  }));
  return Promise.all(promises).then((rs) => rs.length);
}

/**
 * deletes a rule by name
 *
 * @param {string} name - name of the rule to delete.
 * @returns {Promise.<dynamodbDocClient.delete>} - superclass delete promise
 */
async function _deleteOneRule(name) {
  const r = new Rule();
  return r.get({ name: name }).then((item) => r.delete(item));
}


/**
 * returns a list of rule objects
 *
 * @param {string} stackName - Cloud formation stack name
 * @param {string} bucketName - S3 internal bucket name
 * @param {string} rulesDirectory - The directory continaing rules json files
 * @returns {list} - list of rules found in rulesDirectory
 */
async function rulesList(stackName, bucketName, rulesDirectory) {
  return setupSeedData(stackName, bucketName, rulesDirectory);
}

/**
 *
 * @param {string} stackName - Cloud formation stack name
 * @param {string} bucketName - S3 internal bucket name
 * @param {Array} rules - List of rules objects to delete
 * @returns {Promise.<integer>} - Number of rules deleted
 */
async function deleteRules(stackName, bucketName, rules) {
  setProcessEnvironment(stackName, bucketName);
  const promises = rules.map((rule) => limit(() => _deleteOneRule(rule.name)));
  return Promise.all(promises).then((rs) => rs.length);
}

/**
 * build workflow message
 *
 * @param {string} stackName - Cloud formation stack name
 * @param {string} bucketName - S3 internal bucket name
 * @param {string} workflowName - workflow name
 * @param {Object} collection - collection information
 * @param {Object} collection.name - collection name
 * @param {Object} collection.version - collection version
 * @param {Object} provider - provider information
 * @param {Object} provider.id - provider id
 * @param {Object} payload - payload information
 * @returns {Promise.<string>} workflow message
 */
async function buildWorkflow(stackName, bucketName, workflowName, collection, provider, payload) {
  setProcessEnvironment(stackName, bucketName);
  const template = await getWorkflowTemplate(stackName, bucketName, workflowName);
  let collectionInfo = {};
  if (collection) {
    collectionInfo = await new Collection()
      .get({ name: collection.name, version: collection.version });
  }
  let providerInfo = {};
  if (provider) {
    providerInfo = await new Provider().get({ id: provider.id });
  }
  template.meta.collection = collectionInfo;
  template.meta.provider = providerInfo;
  template.payload = payload || {};
  return template;
}
/**
 * build workflow message and execute the workflow
 *
 * @param {string} stackName - Cloud formation stack name
 * @param {string} bucketName - S3 internal bucket name
 * @param {string} workflowName - workflow name
 * @param {Object} collection - collection information
 * @param {Object} collection.name - collection name
 * @param {Object} collection.version - collection version
 * @param {Object} provider - provider information
 * @param {Object} provider.id - provider id
 * @param {Object} payload - payload information
 * @param {number} [timeout=600] - number of seconds to wait for execution to complete
 * @returns {Object} - {executionArn: <arn>, status: <status>}
 */
async function buildAndExecuteWorkflow(
  stackName,
  bucketName,
  workflowName,
  collection,
  provider,
  payload,
  timeout = 600
) {
  const workflowMsg = await buildWorkflow(
    stackName,
    bucketName,
    workflowName,
    collection,
    provider,
    payload
  );
  return executeWorkflow(stackName, bucketName, workflowName, workflowMsg, timeout);
}

/**
 * build workflow message and start the workflow. Does not wait
 * for workflow completion.
 *
 * @param {string} stackName - Cloud formation stack name
 * @param {string} bucketName - S3 internal bucket name
 * @param {string} workflowName - workflow name
 * @param {Object} collection - collection information
 * @param {Object} collection.name - collection name
 * @param {Object} collection.version - collection version
 * @param {Object} provider - provider information
 * @param {Object} provider.id - provider id
 * @param {Object} payload - payload information
 * @returns {string} - executionArn
 */
async function buildAndStartWorkflow(
  stackName,
  bucketName,
  workflowName,
  collection,
  provider,
  payload
) {
  const workflowMsg = await
  buildWorkflow(stackName, bucketName, workflowName, collection, provider, payload);
  return startWorkflow(stackName, bucketName, workflowName, workflowMsg);
}

module.exports = {
  api,
  testWorkflow,
  executeWorkflow,
  buildAndExecuteWorkflow,
  buildAndStartWorkflow,
  getWorkflowTemplate,
  waitForCompletedExecution,
  ActivityStep: sfnStep.ActivityStep,
  LambdaStep: sfnStep.LambdaStep,
  /**
   * @deprecated Since version 1.3. To be deleted version 2.0.
   * Use sfnStep.LambdaStep.getStepOutput instead.
   */
  getLambdaOutput: new sfnStep.LambdaStep().getStepOutput,
  addCollections,
  addProviders,
  conceptExists: cmr.conceptExists,
  getOnlineResources: cmr.getOnlineResources,
  generateCmrFilesForGranules: cmr.generateCmrFilesForGranules,
  addRules,
  deleteRules,
  rulesList,
  sleep,
  timeout: sleep,
  getWorkflowArn,
<<<<<<< HEAD
  getLambdaVersions: lambda.getLambdaVersions,
  getLambdaAliases: lambda.getLambdaAliases
=======
  waitForConceptExistsOutcome: cmr.waitForConceptExistsOutcome,
  waitUntilGranuleStatusIs: granule.waitUntilGranuleStatusIs
>>>>>>> 96d1af8d
};<|MERGE_RESOLUTION|>--- conflicted
+++ resolved
@@ -19,11 +19,8 @@
 const sfnStep = require('./sfnStep');
 const api = require('./api');
 const cmr = require('./cmr.js');
-<<<<<<< HEAD
 const lambda = require('./lambda');
-=======
 const granule = require('./granule.js');
->>>>>>> 96d1af8d
 
 /**
  * Wait for the defined number of milliseconds
@@ -468,11 +465,8 @@
   sleep,
   timeout: sleep,
   getWorkflowArn,
-<<<<<<< HEAD
   getLambdaVersions: lambda.getLambdaVersions,
-  getLambdaAliases: lambda.getLambdaAliases
-=======
+  getLambdaAliases: lambda.getLambdaAliases,
   waitForConceptExistsOutcome: cmr.waitForConceptExistsOutcome,
   waitUntilGranuleStatusIs: granule.waitUntilGranuleStatusIs
->>>>>>> 96d1af8d
 };