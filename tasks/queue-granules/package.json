{
  "name": "@cumulus/queue-granules",
<<<<<<< HEAD
  "version": "1.2.1-alpha.1",
=======
  "version": "1.3.0",
>>>>>>> 680a8456
  "description": "Add discovered granules to the queue",
  "main": "index.js",
  "directories": {
    "test": "tests"
  },
  "repository": {
    "type": "git",
    "url": "https://github.com/cumulus-nasa/cumulus"
  },
  "publishConfig": {
    "access": "public"
  },
  "scripts": {
    "test": "ava",
    "test-coverage": "nyc ava",
    "build": "rm -rf dist && mkdir dist && cp -R schemas dist/ && webpack --progress",
    "watch": "rm -rf dist && mkdir dist && cp -R schemas dist/ && webpack --progress -w",
    "postinstall": "npm run build"
  },
  "ava": {
    "files": "tests",
    "babel": "inherit",
    "require": [
      "babel-polyfill",
      "babel-register"
    ]
  },
  "nyc": {
    "exclude": [
      "tests"
    ]
  },
  "babel": {
    "presets": [
      "es2015"
    ],
    "plugins": [
      "transform-async-to-generator"
    ]
  },
  "author": "Cumulus Authors",
  "license": "Apache-2.0",
  "dependencies": {
    "@cumulus/common": "^1.3.0",
    "@cumulus/cumulus-message-adapter-js": "^1.0.1",
<<<<<<< HEAD
    "@cumulus/ingest": "^1.2.1-alpha.1",
=======
    "@cumulus/ingest": "^1.3.0",
>>>>>>> 680a8456
    "babel-core": "^6.25.0",
    "babel-loader": "^6.2.4",
    "babel-plugin-transform-async-to-generator": "^6.24.1",
    "babel-polyfill": "^6.23.0",
    "babel-preset-es2015": "~6.24.1",
    "json-loader": "~0.5.7",
    "lodash.get": "^4.4.2",
    "webpack": "~1.12.13"
  },
  "devDependencies": {
    "@mapbox/mock-aws-sdk-js": "0.0.5",
    "ava": "^0.23.0",
    "lodash": "^4.17.5",
    "nyc": "^11.6.0"
  }
}<|MERGE_RESOLUTION|>--- conflicted
+++ resolved
@@ -1,10 +1,6 @@
 {
   "name": "@cumulus/queue-granules",
-<<<<<<< HEAD
   "version": "1.2.1-alpha.1",
-=======
-  "version": "1.3.0",
->>>>>>> 680a8456
   "description": "Add discovered granules to the queue",
   "main": "index.js",
   "directories": {
@@ -50,11 +46,7 @@
   "dependencies": {
     "@cumulus/common": "^1.3.0",
     "@cumulus/cumulus-message-adapter-js": "^1.0.1",
-<<<<<<< HEAD
     "@cumulus/ingest": "^1.2.1-alpha.1",
-=======
-    "@cumulus/ingest": "^1.3.0",
->>>>>>> 680a8456
     "babel-core": "^6.25.0",
     "babel-loader": "^6.2.4",
     "babel-plugin-transform-async-to-generator": "^6.24.1",
